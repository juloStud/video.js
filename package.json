--- conflicted
+++ resolved
@@ -1,13 +1,9 @@
 {
   "name": "video.js",
   "description": "An HTML5 and Flash video player with a common API and skin for both.",
-<<<<<<< HEAD
   "version": "5.12.1",
   "main": "./es5/video.js",
   "style": "./dist/video-js.css",
-=======
-  "version": "5.11.7",
->>>>>>> d520d29f
   "copyright": "Copyright Brightcove, Inc. <https://www.brightcove.com/>",
   "license": "Apache-2.0",
   "keywords": [
@@ -74,13 +70,7 @@
     "grunt-contrib-connect": "~0.7.1",
     "grunt-contrib-copy": "^0.8.0",
     "grunt-contrib-cssmin": "~0.6.0",
-<<<<<<< HEAD
-    "grunt-contrib-uglify": "^0.8.0",
-=======
-    "grunt-contrib-jshint": "~0.11.3",
-    "grunt-contrib-less": "~0.6.4",
     "grunt-contrib-uglify": "~0.11.0",
->>>>>>> d520d29f
     "grunt-contrib-watch": "~0.1.4",
     "grunt-coveralls": "^1.0.0",
     "grunt-fastly": "^0.1.3",
